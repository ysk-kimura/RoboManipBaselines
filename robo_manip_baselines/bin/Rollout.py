--- conflicted
+++ resolved
@@ -26,11 +26,14 @@
         type=str,
         nargs="?",
         default=None,
-<<<<<<< HEAD
-        choices=["Mlp", "Sarnn", "Act", "DiffusionPolicy", "DiffusionPolicy3d"],
-=======
-        choices=["Mlp", "Sarnn", "Act", "MtAct", "DiffusionPolicy"],
->>>>>>> f606035b
+        choices=[
+            "Mlp",
+            "Sarnn",
+            "Act",
+            "MtAct",
+            "DiffusionPolicy",
+            "DiffusionPolicy3d",
+        ],
         help="policy",
     )
     parser.add_argument(
